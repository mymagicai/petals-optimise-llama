import ctypes
import multiprocessing as mp
import threading
import time
from concurrent.futures._base import PENDING
from dataclasses import dataclass, field
from functools import partial
from queue import PriorityQueue
from typing import Any, List, Optional, Sequence, Tuple, Union

import torch
<<<<<<< HEAD
from hivemind import get_logger, nested_map
from hivemind.moe.server.task_pool import TaskPoolBase
=======
from hivemind import get_logger
>>>>>>> 6ef6bf5f
from hivemind.utils.mpfuture import ALL_STATES, MPFuture

from petals.utils.packaging import pack_args_kwargs, unpack_args_kwargs

logger = get_logger(__name__)


@dataclass(order=True, frozen=True)
class Task:
    priority: float
    time_submitted: float
    size: int
    future: MPFuture = field(compare=False)
    flat_tensors: Sequence[torch.Tensor] = field(compare=False)
    structure: Any

    @property
    def uid(self) -> int:
        return self.future._uid


class PrioritizedTaskPool(threading.Thread):
    """
    Aggregates requests from multiple ConnectionHandler instances, orders them for processing in Runtime, then
    returns results (or exception) to the corresponding ConnectionHandler. Runs a background process.
    A single PrioritizedTaskPool services a specific function (e.g. layer1.forward, layer2.forward or layer1.backward)

    :note: unlike hivemind.moe TaskPool, this pool does *not* combine incoming requests into batches.
      This would require grouping requests of different length.

    :param process_func: function to be applied to every formed batch; called by Runtime
        Note that process_func should accept only positional args (Tensors) and return a flat tuple of Tensors
    :param max_batch_size: process at most this many inputs in a batch (task contains have one or several inputs)
         Measured in the total number of tokens (i.e. batch size * sequence length)

    :param name: pool name, used for logging
    :param min_batch_size: process at least this many inputs in a batch, otherwise wait for more
    :param device: if specified, input tensors will be moved to that device by default
    :param start: if True, start automatically at the end of __init__
    """

    def __init__(
        self,
        process_func: callable,
        max_batch_size: int,
        name: str,
        min_batch_size=1,
        device: Optional[torch.device] = None,
        daemon=True,
        start=False,
    ):
        super().__init__(daemon=daemon, name=name)
        self.process_func = process_func
        # the lower the priority is, the more urgent it is to process this pool
        self._priority = mp.Value(ctypes.c_double, 1.0)

        self.min_batch_size, self.max_batch_size = min_batch_size, max_batch_size
        self.device = device

        self.submitted_tasks = mp.SimpleQueue()  # interaction with ConnectionHandlers
        self._ordered_tasks = PriorityQueue()  # interaction with Runtime - only valid inside Runtime

        self._dispatched_tasks = {}
        self.batch_receiver, self.batch_sender = mp.Pipe(duplex=False)
        self._oldest_undispatched_timestamp = mp.Value(ctypes.c_double, 1.0)
        self.priority = float("inf"), float("inf")  # (first task priority, first task timestamp)

        if start:
            self.start()

    def run(self):
        """Read tasks from incoming queue and put them into a local priority queue"""
        while True:
            task = self.submitted_tasks.get()
            if task is None:
                logger.debug("Shutting down prioritizer thread")
                break

            self._ordered_tasks.put(task, block=True)

    def terminate(self):
        """An alias for hivemind.Runtime that assumes that each TaskPool is a process"""
        self.shutdown()

    def shutdown(self):
        self.submitted_tasks.put(None)  # Shuts down self.run()

    def submit_task(self, *args: Any, priority: float = 0.0, size: int = 1, **kwargs: Any) -> MPFuture:
        """Add task to this pool's queue, return Future for its output"""
        future = MPFuture()
        # Remove shmem from MPFuture. This disables the .cancel() feature but
        # saves the server from "could not unlink the shared memory file" crashes during rebalancing
        future._shared_state_code = torch.tensor([ALL_STATES.index(PENDING)], dtype=torch.uint8)
        task = Task(priority, time.monotonic(), size, future, *pack_args_kwargs(*args, **kwargs))
        if task.size > self.max_batch_size:
            exc = ValueError(f"Task size greater than max_batch_size ({self.max_batch_size}), it can't be processed")
            task.future.set_exception(exc)
        else:
            self.submitted_tasks.put(task)
            self.batch_sender.send(None)  # use this pipe to count the number of unfinished batches
            if (task.priority, task.time_submitted) < self.priority:
                self.priority = (task.priority, task.time_submitted)
        return task.future

    def load_batch_to_runtime(
        self, timeout: Optional[float] = None, device: Optional[torch.device] = None
    ) -> Tuple[int, Any]:
        """receive next batch of arrays"""
        device = device if device is not None else self.device
        task = self._ordered_tasks.get(block=True, timeout=timeout)
        device_flat_tensors = [_move_to_device_if_tensor(arg, device, share_memory=False) for arg in task.flat_tensors]
        self._dispatched_tasks[task.uid] = task
        self.batch_receiver.recv()  # reduce the number of active batches
        if not self._ordered_tasks.empty():
            first_remaining_task: Task = self._ordered_tasks.queue[0]
            self.priority = (first_remaining_task.priority, first_remaining_task.time_submitted)
        return task.uid, unpack_args_kwargs(device_flat_tensors, task.structure)

    def send_outputs_from_runtime(self, uid: int, batch_outputs: List[torch.Tensor]):
        """send results for a processed batch, previously loaded through load_batch_to_runtime"""
        batch_outputs = nested_map(partial(_move_to_device_if_tensor, device="cpu", share_memory=True), batch_outputs)
        task = self._dispatched_tasks.pop(uid, None)
        if task is None:
            logger.error(
                f"Internal error: task task with index {uid} is missing from the dictionary; Could not set result"
            )
        else:
            task.future.set_result(batch_outputs)

    def send_exception_from_runtime(self, uid: int, exception: BaseException):
        task = self._dispatched_tasks.pop(uid, None)
        if task is None:
            logger.error(
                f"Internal error: task task with index {uid} is missing from the dictionary; "
                f"Could not set exception {exception}"
            )
        else:
            task.future.set_exception(exception)

    @property
    def empty(self):
        return not self.batch_receiver.poll()

    @property
    def priority(self) -> Tuple[float, float]:
        """The priority of this pool equals the (priority, timestamp) of the most important task in it."""
        return float(self._priority.value), float(self._oldest_undispatched_timestamp.value)

    @priority.setter
    def priority(self, item: Tuple[float, float]):
        assert len(item) == 2
        self._priority.value = float(item[0])
        self._oldest_undispatched_timestamp.value = float(item[1])


def _move_to_device_if_tensor(arg: Any, device: Union[torch.device, str], share_memory: bool = False):
    if isinstance(arg, torch.Tensor):
        arg = arg.detach().to(device, non_blocking=not share_memory).requires_grad_(arg.requires_grad)
        # note: it is important that non_blocking is disabled if share_memory=True; using share_memory on a tensor
        # produced by a non-blocking copy will result in undefined behavior (depending on your gpu speed)
        if share_memory:
            arg = arg.share_memory_()
    return arg<|MERGE_RESOLUTION|>--- conflicted
+++ resolved
@@ -9,12 +9,8 @@
 from typing import Any, List, Optional, Sequence, Tuple, Union
 
 import torch
-<<<<<<< HEAD
 from hivemind import get_logger, nested_map
 from hivemind.moe.server.task_pool import TaskPoolBase
-=======
-from hivemind import get_logger
->>>>>>> 6ef6bf5f
 from hivemind.utils.mpfuture import ALL_STATES, MPFuture
 
 from petals.utils.packaging import pack_args_kwargs, unpack_args_kwargs
